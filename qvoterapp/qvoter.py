--- conflicted
+++ resolved
@@ -1,6 +1,13 @@
 import logging
 from argparse import ArgumentParser
 
+from pyhelpers.setapp import QVoterAppError, set_julia, set_logger
+from pyhelpers.simul import SimulCollector
+
+SPEC_PATH = "plot.spec.json"
+DATA_PATH = "data.xml"
+PROCESSES = 10
+CHUNK_SIZE = 10
 from pyhelpers.setapp import QVoterAppError, set_julia, set_logger
 from pyhelpers.simul import SimulCollector
 
@@ -38,11 +45,7 @@
         spec_path = SPEC_PATH
 
     try:
-<<<<<<< HEAD
         SimulCollector(JuliaMain, spec_path, DATA_PATH, PROCESSES, CHUNK_SIZE).run()
-=======
-        SimulCollector(JuliaMain, spec_path, DATA_PATH, PROCESSES, CHUNK_SIZE)
->>>>>>> fd689073
         if not args.only_simulations:
             pass
     except QVoterAppError as err:
